--- conflicted
+++ resolved
@@ -81,17 +81,11 @@
         OUTPUT: saves to global main_odict_nucl and to global main_odict_prot
         """
         for feature in rec.features:
-<<<<<<< HEAD
+
             if feature.type == 'CDS':
                 if 'gene' in feature.qualifiers:
                     gene_name = feature.qualifiers['gene'][0]
                     seq_name = gene_name + '_' + rec.name   #f"{gene_name}_{rec.name}" 
-=======
-            if feature.type == "CDS":
-                if "gene" in feature.qualifiers:
-                    gene_name = feature.qualifiers["gene"][0]
-                    seq_name = gene_name + "_" + rec.name
->>>>>>> b2d702e4
 
                     # Step 1. Extract nucleotide sequence of each gene
                     seq_obj = feature.extract(rec).seq
@@ -117,17 +111,12 @@
                         continue
 
                     # Step 4. Save protein sequence to output dictionary
-<<<<<<< HEAD
-                    seq_rec = SeqRecord.SeqRecord(seq_obj, id=seq_name, name='', description='')
-                    if gene_name in self.main_odict_prot.keys():
-                        tmp = self.main_odict_prot[gene_name]
-=======
                     seq_rec = SeqRecord.SeqRecord(
                         seq_obj, id=seq_name, name="", description=""
                     )
                     if gene_name in main_odict_prot.keys():
                         tmp = main_odict_prot[gene_name]
->>>>>>> b2d702e4
+
                         tmp.append(seq_rec)
                         self.main_odict_prot[gene_name] = tmp
                     else:
@@ -245,15 +234,11 @@
                 # Step 1.a. If one intron in gene:
                 if len(feature.location.parts) == 2:
                     try:
-<<<<<<< HEAD
                         gene_name = gene_name_base_safe + "_intron1" #f"{gene_name_base_safe}_intron1"
-                        seq_rec, gene_name = extract_intron_internal(rec, feature, gene_name, 0)
-=======
-                        gene_name = gene_name_base_safe + "_intron1"
                         seq_rec, gene_name = extract_intron_internal(
                             rec, feature, gene_name, 0
                         )
->>>>>>> b2d702e4
+
                         if gene_name not in self.main_odict_nucl.keys():
                             self.main_odict_nucl[gene_name] = [seq_rec]
                         else:
@@ -271,15 +256,13 @@
                         feature
                     )  # Important b/c feature is overwritten in extract_intron_internal()
                     try:
-<<<<<<< HEAD
+
                         gene_name = gene_name_base_safe + "_intron1"  #f"{gene_name_base_safe}_intron1"
-                        seq_rec, gene_name = extract_intron_internal(rec, feature, gene_name, 0)
-=======
-                        gene_name = gene_name_base_safe + "_intron1"
+       
                         seq_rec, gene_name = extract_intron_internal(
                             rec, feature, gene_name, 0
                         )
->>>>>>> b2d702e4
+
                         if gene_name not in self.main_odict_nucl.keys():
                             self.main_odict_nucl[gene_name] = [seq_rec]
                         else:
@@ -294,15 +277,13 @@
                         # pass
                     feature = copy_feature
                     try:
-<<<<<<< HEAD
+
                         gene_name = gene_name_base_safe + "_intron2"  #f"{gene_name_base_safe}_intron2"
-                        seq_rec, gene_name = extract_intron_internal(rec, feature, gene_name, 1)
-=======
-                        gene_name = gene_name_base_safe + "_intron2"
+
                         seq_rec, gene_name = extract_intron_internal(
                             rec, feature, gene_name, 1
                         )
->>>>>>> b2d702e4
+
                         if gene_name not in main_odict_intron2.keys():
                             main_odict_intron2[gene_name] = [seq_rec]
                         else:
@@ -595,261 +576,6 @@
         verbose,
     )
 
-
-<<<<<<< HEAD
-=======
-def parse_infiles_and_extract_annos(in_dir, fileext, select_mode, min_seq_length):
-    """ Loads all genome records of a given folder one by one, parses each, and extracts
-    all annotations in accordance with the user input
-    INPUT:  file location, user specification on cds/int/igs to extract, min_seq_length
-    OUTPUT: nucleotide and protein dictionaries
-    """
-    log.info("parse genome records and extract their annotations")
-    main_odict_nucl = OrderedDict()
-    main_odict_prot = OrderedDict() if select_mode == "cds" else None
-    main_odict_intron2 = OrderedDict() if select_mode == "int" else None
-
-    files = [f for f in os.listdir(in_dir) if f.endswith(fileext)]
-    for f in files:
-        log.info(f"parsing GenBank flatfile `{f}`")
-        rec = SeqIO.read(os.path.join(in_dir, f), "genbank")
-        # TO DO #
-        # Warning 'BiopythonWarning: Partial codon, len(sequence) not a multiple of three.' occurs in line above:
-        # Is there a way to suppress the warning in line above but activate a flag which would allow us to
-        # solve it in individual function?
-        if select_mode == "cds":
-            ExtractAndCollect(main_odict_nucl).extract_cds(
-                main_odict_prot, rec, min_seq_length
-            )
-        if select_mode == "igs":
-            ExtractAndCollect(main_odict_nucl).extract_igs(rec, f, min_seq_length)
-        if select_mode == "int":
-            ExtractAndCollect(main_odict_nucl).extract_int(main_odict_intron2, rec)
-            main_odict_nucl.update(main_odict_intron2)
-
-        if not main_odict_nucl.items():
-            log.critical(f"No items in main dictionary: {out_dir}")
-            raise Exception()
-
-    return main_odict_nucl, main_odict_prot
-
-
-def remove_duplicate_annos(main_odict_nucl, main_odict_prot, select_mode):
-    log.info("removing duplicate annotations")
-    remove_duplicates(main_odict_nucl)
-    if select_mode == "cds":
-        remove_duplicates(main_odict_prot)
-
-
-def remove_annos_if_below_minnumtaxa(main_odict_nucl, main_odict_prot, min_num_taxa):
-    log.info(f"removing annotations that occur in fewer than `{min_num_taxa}` taxa")
-    for k, v in main_odict_nucl.items():
-        if len(v) < min_num_taxa:
-            del main_odict_nucl[k]
-            if main_odict_prot:
-                del main_odict_prot[k]
-
-
-def remove_orfs(main_odict_nucl, main_odict_prot):
-    log.info("removing ORFs")
-    list_of_orfs = [orf for orf in main_odict_nucl.keys() if "orf" in orf]
-    for orf in list_of_orfs:
-        del main_odict_nucl[orf]
-        if main_odict_prot:
-            del main_odict_prot[orf]
-
-
-def remove_user_defined_genes(
-    main_odict_nucl, main_odict_prot, exclude_list, select_mode
-):
-    log.info("removing user-defined genes")
-    if exclude_list:
-        if select_mode == "int":
-            to_be_excluded = [i + "_intron1" for i in exclude_list] + [
-                i + "_intron2" for i in exclude_list
-            ]
-            exclude_list = to_be_excluded
-        for excluded in exclude_list:
-            if excluded in main_odict_nucl:
-                del main_odict_nucl[excluded]
-                if select_mode == "cds" and main_odict_prot:
-                    del main_odict_prot[excluded]
-            else:
-                log.warning(
-                    f"Region `{excluded}` to be excluded but unable to be found in infile."
-                )
-                pass
-
-
-def save_regions_as_unaligned_matrices(main_odict_nucl):
-    """ Takes a dictionary of nucleotide sequences and saves all sequences of the same region
-    into an unaligned nucleotide matrix
-    INPUT: dictionary of sorted nucleotide sequences of all regions
-    OUTPUT: unaligned nucleotide matrix for each region, saved to file
-    """
-    log.info("saving individual regions as unaligned nucleotide matrices")
-    for k, v in main_odict_nucl.items():
-        # Define input and output names
-        out_fn_unalign_nucl = os.path.join(out_dir, "nucl_" + k + ".unalign.fasta")
-        with open(out_fn_unalign_nucl, "w") as hndl:
-            SeqIO.write(v, hndl, "fasta")
-
-
-def multiple_sequence_alignment_nucleotide(main_odict_nucl):
-    """
-    Iterates over all unaligned nucleotide matrices and aligns each via a third-party software tool
-    INPUT:  - dictionary of sorted nucleotide sequences of all regions (used only for region names!)
-            - unaligned nucleotide matrices (present as files in FASTA format)
-    OUTPUT: aligned nucleotide matrices (present as files in FASTA format)
-    """
-    log.info("conducting MSA based on nucleotide sequence data")
-    if main_odict_nucl.items():
-        for k in main_odict_nucl.keys():
-            # Define input and output names
-            out_fn_unalign_nucl = os.path.join(out_dir, "nucl_" + k + ".unalign.fasta")
-            out_fn_aligned_nucl = os.path.join(out_dir, "nucl_" + k + ".aligned.fasta")
-
-            # Step 1. Determine number of CPU core available
-            # TO DO #
-            # Automatically determine number of threads available #
-            # Have the number of threads saved as num_threads
-            num_threads = 1
-            # Step 2. Align matrices based on their NUCLEOTIDE sequences via third-party alignment tool
-            # TO DO #
-            # Let user choose if alignment conducted with MAFFT, MUSCLE, CLUSTAL, etc.;
-            # use a new argparse argument and if statements in line below
-            mafft_align(out_fn_unalign_nucl, out_fn_aligned_nucl, num_threads)
-    else:
-        log.critical("No items in nucleotide main dictionary to process")
-        raise Exception()
-
-
-def process_protein_alignment(k, v, path_to_back_transl_helper, num_threads):
-    # Define input and output names
-    out_fn_unalign_prot = os.path.join(out_dir, f"prot_{k}.unalign.fasta")
-    out_fn_aligned_prot = os.path.join(out_dir, f"prot_{k}.aligned.fasta")
-    out_fn_unalign_nucl = os.path.join(out_dir, f"nucl_{k}.unalign.fasta")
-    out_fn_aligned_nucl = os.path.join(out_dir, f"nucl_{k}.aligned.fasta")
-
-    # Step 1. Write unaligned protein sequences to file
-    with open(out_fn_unalign_prot, "w") as hndl:
-        SeqIO.write(v, hndl, "fasta")
-
-    # Step 2. Align matrices based on their PROTEIN sequences via third-party alignment tool
-    mafft_align(out_fn_unalign_prot, out_fn_aligned_prot, num_threads)
-
-    # Step 4. Conduct actual back-translation from PROTEINS TO NUCLEOTIDES
-    # Note: For some reason, the path_to_back_transl_helper spits only works
-    # if FASTA files are specified, not if NEXUS files are specified
-    cmd = [
-        "python3",
-        path_to_back_transl_helper,
-        "fasta",
-        out_fn_aligned_prot,
-        out_fn_unalign_nucl,
-        out_fn_aligned_nucl,
-        "11",
-    ]
-    try:
-        subprocess.check_output(cmd, stderr=subprocess.STDOUT)
-    except subprocess.CalledProcessError as e:
-        cmd_prt = " ".join(cmd)
-        log.warning(
-            f"Unable to conduct back-translation of `{k}`. "
-            f"Command used: {cmd_prt}. "
-            f"Error message: {e.output.decode('utf-8').strip()}."
-        )
-
-
-def conduct_protein_alignment_and_back_translation(main_odict_prot):
-    """ Iterates over all unaligned PROTEIN matrices, aligns them as proteins via
-    third-party software, and back-translates each alignment to NUCLEOTIDES
-    INPUT:  dictionary of sorted PROTEIN sequences of all regions
-    OUTPUT: aligned nucleotide matrices (present as files in NEXUS format)
-    """
-    log.info("conducting MSA based on protein sequence data, followed by back-translation to nucleotides")
-
-    # Step X. Determine number of CPU core available
-    num_threads = os.cpu_count()  # Automatically determine number of threads available
-
-    # Step 3. Check if back-translation script exists
-    path_to_back_transl_helper = os.path.join(
-        os.path.dirname(__file__), "align_back_trans.py"
-    )
-    if not os.path.isfile(path_to_back_transl_helper):
-        log.critical("Unable to find `align_back_trans.py` alongside this script")
-        raise Exception("Back-translation helper script not found")
-
-    # Use ThreadPoolExecutor to parallelize the alignment and back-translation tasks
-    with ThreadPoolExecutor(max_workers=num_threads) as executor:
-        future_to_protein = {
-            executor.submit(
-                process_protein_alignment,
-                k,
-                v,
-                path_to_back_transl_helper,
-                num_threads,
-            ): k
-            for k, v in main_odict_prot.items()
-        }
-
-        for future in as_completed(future_to_protein):
-            k = future_to_protein[future]
-            try:
-                future.result()  # If needed, you can handle results here
-
-            except Exception as e:
-                log.error("%r generated an exception: %s" % (k, e))
-
-
-def collect_successful_alignments(main_odict_nucl):
-    """ Converts alignments to NEXUS format; then collect all successfully generated alignments
-    INPUT:  dictionary of region names
-    OUTPUT: list of alignments
-    """
-    log.info("collecting all successful alignments")
-    success_list = []
-    for k in main_odict_nucl.keys():
-        # Step 1. Define input and output names
-        aligned_nucl_fasta = os.path.join(out_dir, "nucl_" + k + ".aligned.fasta")
-        aligned_nucl_nexus = os.path.join(out_dir, "nucl_" + k + ".aligned.nexus")
-        # Step 2. Convert FASTA alignment to NEXUS alignment
-        try:
-            AlignIO.convert(
-                aligned_nucl_fasta,
-                "fasta",
-                aligned_nucl_nexus,
-                "nexus",
-                molecule_type="DNA",
-            )
-        except Exception as e:
-            log.warning(
-                f"Unable to convert alignment of `{k}` from FASTA to NEXUS.\n"
-                f"Error message: {e}"
-            )
-            continue  # skip to next k in loop, so that k is not included in success_list
-        # Step 3. Import NEXUS files and append to list for concatenation
-        try:
-            alignm_nexus = AlignIO.read(aligned_nucl_nexus, "nexus")
-            hndl = StringIO()
-            AlignIO.write(alignm_nexus, hndl, "nexus")
-            nexus_string = hndl.getvalue()
-            # The following line replaces the gene name of sequence name with 'concat_'
-            nexus_string = nexus_string.replace('\n'+k+'_', '\nconcat_')
-            alignm_nexus = Nexus.Nexus.Nexus(nexus_string)
-            success_list.append(
-                (k, alignm_nexus)
-            )  # Function 'Nexus.Nexus.combine' needs a tuple.
-        except Exception as e:
-            log.warning(
-                f"Unable to add alignment of `{k}` to concatenation.\n"
-                f"Error message: {e}"
-            )
-            pass
-    return success_list
-
-
->>>>>>> b2d702e4
 def concatenate_successful_alignments(success_list):
     log.info("concatenate all successful alignments (in no particular order)")
     # Step 1. Define output names
@@ -896,11 +622,9 @@
 
     # TO DO
     # Include function here that tests if the third-party script mafft is even available on the system
-<<<<<<< HEAD
-    
-    # main_odict_nucl, main_odict_prot = parse_infiles_and_extract_annos(in_dir, fileext, select_mode, min_seq_length)
+    
+    # Previously: main_odict_nucl, main_odict_prot = parse_infiles_and_extract_annos(in_dir, fileext, select_mode, min_seq_length)
     extract = ExtractAndCollect(in_dir, fileext, select_mode, min_seq_length)
-
    
     extract.remove_duplicate_annos()
 
@@ -917,24 +641,6 @@
 
     if select_mode == 'cds':
         extract.conduct_protein_alignment_and_back_translation()
-=======
-
-    main_odict_nucl, main_odict_prot = parse_infiles_and_extract_annos(
-        in_dir, fileext, select_mode, min_seq_length
-    )
-    remove_duplicate_annos(main_odict_nucl, main_odict_prot, select_mode)
-
-    remove_annos_if_below_minnumtaxa(main_odict_nucl, main_odict_prot, min_num_taxa)
-    remove_orfs(main_odict_nucl, main_odict_prot)
-    remove_user_defined_genes(main_odict_nucl, main_odict_prot, exclude_list, select_mode)
-
-    save_regions_as_unaligned_matrices(main_odict_nucl)
-
-    if not select_mode == "cds":
-        multiple_sequence_alignment_nucleotide(main_odict_nucl)
-    if select_mode == "cds":
-        conduct_protein_alignment_and_back_translation(main_odict_prot)
->>>>>>> b2d702e4
 
     success_list = extract.collect_successful_alignments()
     concatenate_successful_alignments(success_list)
