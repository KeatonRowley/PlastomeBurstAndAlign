--- conflicted
+++ resolved
@@ -1,31 +1,21 @@
 #!/usr/bin/env python3
-<<<<<<< HEAD
-"""Extract and align coding and non-coding regions across multiple plastid genomes"""
-__version__ = "m_gruenstaeudl@fhsu.edu|Sun 05 Nov 2023 08:32:46 PM CDT"
-=======
 """ Extracts and aligns coding and non-coding regions across multiple plastid genomes
 """
-__version__ = 'm_gruenstaeudl@fhsu.edu|Wed 08 Nov 2023 06:29:58 PM CST'
->>>>>>> 8bf84756
+__version__ = "m_gruenstaeudl@fhsu.edu|Wed 08 Nov 2023 06:29:58 PM CST"
 
 # ------------------------------------------------------------------------------#
 # IMPORTS
 import argparse
-<<<<<<< HEAD
-from concurrent.futures import ThreadPoolExecutor, as_completed
+from concurrent.futures import ThreadPoolExecutor
 from Bio import (
     SeqIO,
     Nexus,
     SeqRecord,
     AlignIO,
-)  # line is necessary for similar reason stated in: https://www.biostars.org/p/13099/
+)  # line necessary; see: https://www.biostars.org/p/13099/
 from Bio.Align import (
     Applications,
 )  # line is necessary for similar reason stated in: https://www.biostars.org/p/13099/
-=======
-from Bio import SeqIO, Nexus, SeqRecord, AlignIO  # line necessary; see: https://www.biostars.org/p/13099/
-from Bio.Align import Applications  # line is necessary for similar reason stated in: https://www.biostars.org/p/13099/
->>>>>>> 8bf84756
 from Bio.SeqFeature import FeatureLocation, CompoundLocation, ExactPosition
 import coloredlogs
 from collections import OrderedDict
@@ -45,21 +35,13 @@
 # -----------------------------------------------------------------#
 # CLASSES AND FUNCTIONS
 
-<<<<<<< HEAD
 
 class ExtractAndCollect:
-    def __init__(self, main_dict_nucl):
-        self.main_dict_nucl = main_dict_nucl
-=======
-
-class ExtractAndCollect:
-
     def __init__(self, main_odict_nucl):
         self.main_odict_nucl = main_odict_nucl
->>>>>>> 8bf84756
 
     def extract_cds(self, main_odict_prot, rec, min_seq_length):
-        """ Extracts all CDS (coding sequences = genes) from a given sequence record
+        """Extracts all CDS (coding sequences = genes) from a given sequence record
         OUTPUT: saves to global main_odict_nucl and to global main_odict_prot
         """
         for feature in rec.features:
@@ -70,17 +52,11 @@
 
                     # Step 1. Extract nucleotide sequence of each gene
                     seq_obj = feature.extract(rec).seq
-<<<<<<< HEAD
                     seq_rec = SeqRecord.SeqRecord(
                         seq_obj, id=seq_name, name="", description=""
                     )
-                    if gene_name in self.main_dict_nucl.keys():
-                        tmp = self.main_dict_nucl[gene_name]
-=======
-                    seq_rec = SeqRecord.SeqRecord(seq_obj, id=seq_name, name='', description='')
                     if gene_name in self.main_odict_nucl.keys():
                         tmp = self.main_odict_nucl[gene_name]
->>>>>>> 8bf84756
                         tmp.append(seq_rec)
                         self.main_odict_nucl[gene_name] = tmp
                     else:
@@ -98,32 +74,20 @@
                         continue
 
                     # Step 4. Save protein sequence to output dictionary
-<<<<<<< HEAD
                     seq_rec = SeqRecord.SeqRecord(
                         seq_obj, id=seq_name, name="", description=""
                     )
-                    if gene_name in main_dict_prot.keys():
-                        tmp = main_dict_prot[gene_name]
-=======
-                    seq_rec = SeqRecord.SeqRecord(seq_obj, id=seq_name, name='', description='')
                     if gene_name in main_odict_prot.keys():
                         tmp = main_odict_prot[gene_name]
->>>>>>> 8bf84756
                         tmp.append(seq_rec)
                         main_odict_prot[gene_name] = tmp
                     else:
-<<<<<<< HEAD
-                        main_dict_prot[gene_name] = [seq_rec]
-
-    def do_IGS(self, rec, fname, min_seq_length):
-=======
                         main_odict_prot[gene_name] = [seq_rec]
 
     def extract_igs(self, rec, fname, min_seq_length):
-        """ Extracts all IGS (intergenic spacers) from a given sequence record
+        """Extracts all IGS (intergenic spacers) from a given sequence record
         OUTPUT: saves to global main_odict_nucl
         """
->>>>>>> 8bf84756
         # Step 1. Extract all genes from record (i.e., cds, trna, rrna)
         # Resulting list contains adjacent features in order of appearance on genome
         # Note: No need to include "if feature.type=='tRNA'", because all tRNAs are also annotated as genes
@@ -135,48 +99,27 @@
         # Note: The statement "if feature.qualifier['gene'][0] not 'matK'" is necessary, as matK is located inside trnK
         # TO DO #
         # Isn't there a better way to handle matK?!
-<<<<<<< HEAD
-        all_genes_minus_matK = [
+        all_genes_minus_matk = [
             feature for feature in all_genes if feature.qualifiers["gene"][0] != "matK"
         ]
-
-        # Step 2. Loop through genes
-        for count, idx in enumerate(range(0, len(all_genes_minus_matK) - 1), 1):
-            cur_feat = all_genes_minus_matK[idx]
-            cur_feat_name = cur_feat.qualifiers["gene"][0]
-            adj_feat = all_genes_minus_matK[idx + 1]
-            adj_feat_name = adj_feat.qualifiers["gene"][0]
-=======
-        all_genes_minus_matk = [feature for feature in all_genes if feature.qualifiers['gene'][0] != 'matK']
 
         # Step 2. Loop through genes
         for count, idx in enumerate(range(0, len(all_genes_minus_matk) - 1), 1):
             cur_feat = all_genes_minus_matk[idx]
-            cur_feat_name = cur_feat.qualifiers['gene'][0]
+            cur_feat_name = cur_feat.qualifiers["gene"][0]
             adj_feat = all_genes_minus_matk[idx + 1]
-            adj_feat_name = adj_feat.qualifiers['gene'][0]
->>>>>>> 8bf84756
+            adj_feat_name = adj_feat.qualifiers["gene"][0]
 
             # Step 3. Define names of IGS
             if "gene" in cur_feat.qualifiers and "gene" in adj_feat.qualifiers:
                 cur_feat_name = cur_feat_name
-<<<<<<< HEAD
-                cur_feat_name_SAFE = cur_feat_name.replace("-", "_")
-                cur_feat_name_SAFE = sub(r"[^\w]", "", cur_feat_name_SAFE)
+                cur_feat_name_safe = cur_feat_name.replace("-", "_")
+                cur_feat_name_safe = sub(r"\W", "", cur_feat_name_safe)
                 adj_feat_name = adj_feat_name
-                adj_feat_name_SAFE = adj_feat_name.replace("-", "_")
-                adj_feat_name_SAFE = sub(r"[^\w]", "", adj_feat_name_SAFE)
-                IGS_name = cur_feat_name_SAFE + "_" + adj_feat_name_SAFE
-                inv_IGS_name = adj_feat_name_SAFE + "_" + cur_feat_name_SAFE
-=======
-                cur_feat_name_safe = cur_feat_name.replace('-', '_')
-                cur_feat_name_safe = sub(r'\W', '', cur_feat_name_safe)
-                adj_feat_name = adj_feat_name
-                adj_feat_name_safe = adj_feat_name.replace('-', '_')
-                adj_feat_name_safe = sub(r'\W', '', adj_feat_name_safe)
-                igs_name = cur_feat_name_safe + '_' + adj_feat_name_safe
-                inv_igs_name = adj_feat_name_safe + '_' + cur_feat_name_safe
->>>>>>> 8bf84756
+                adj_feat_name_safe = adj_feat_name.replace("-", "_")
+                adj_feat_name_safe = sub(r"\W", "", adj_feat_name_safe)
+                igs_name = cur_feat_name_safe + "_" + adj_feat_name_safe
+                inv_igs_name = adj_feat_name_safe + "_" + cur_feat_name_safe
 
                 # Only operate on genes that do not have compound locations (as it only messes things up)
                 if (
@@ -195,47 +138,32 @@
                             exact_location = FeatureLocation(start_pos, end_pos)
                         except Exception as e:
                             log.warning(
-<<<<<<< HEAD
-                                f"\t{fname}: Exception occurred for IGS between `{cur_feat_name}` (start pos: {start_pos}) and `{adj_feat_name}` (end pos:{end_pos}). Skipping this IGS ..."
-=======
-                                f'\t{fname}: Exception occurred for IGS between '
-                                f'`{cur_feat_name}` (start pos: {start_pos}) and '
-                                f'`{adj_feat_name}` (end pos:{end_pos}). '
-                                f'Skipping this IGS ...\n'
-                                f'Error message: {e}'
->>>>>>> 8bf84756
+                                f"\t{fname}: Exception occurred for IGS between "
+                                f"`{cur_feat_name}` (start pos: {start_pos}) and "
+                                f"`{adj_feat_name}` (end pos:{end_pos}). "
+                                f"Skipping this IGS ...\n"
+                                f"Error message: {e}"
                             )
                             continue
 
                     # Step 5. Make IGS SeqRecord
                     seq_obj = exact_location.extract(rec).seq
-<<<<<<< HEAD
-                    seq_name = IGS_name + "_" + rec.name
+                    seq_name = igs_name + "_" + rec.name
                     seq_rec = SeqRecord.SeqRecord(
                         seq_obj, id=seq_name, name="", description=""
                     )
-=======
-                    seq_name = igs_name + '_' + rec.name
-                    seq_rec = SeqRecord.SeqRecord(seq_obj, id=seq_name, name='', description='')
->>>>>>> 8bf84756
                     # Step 6. Testing for minimum sequence length
                     if len(seq_obj) >= min_seq_length:
                         pass
                     else:
                         continue
                     # Step 7. Attach seqrecord to growing dictionary
-<<<<<<< HEAD
                     if (
-                        IGS_name in self.main_dict_nucl.keys()
-                        or inv_IGS_name in self.main_dict_nucl.keys()
+                        igs_name in self.main_odict_nucl.keys()
+                        or inv_igs_name in self.main_odict_nucl.keys()
                     ):
-                        if IGS_name in self.main_dict_nucl.keys():
-                            tmp = self.main_dict_nucl[IGS_name]
-=======
-                    if igs_name in self.main_odict_nucl.keys() or inv_igs_name in self.main_odict_nucl.keys():
                         if igs_name in self.main_odict_nucl.keys():
                             tmp = self.main_odict_nucl[igs_name]
->>>>>>> 8bf84756
                             tmp.append(seq_rec)
                             self.main_odict_nucl[igs_name] = tmp
                         if inv_igs_name in self.main_odict_nucl.keys():
@@ -245,36 +173,22 @@
                 # Handle genes with compound locations
                 else:
                     log.warning(
-<<<<<<< HEAD
-                        f"{fname}: the IGS between `{cur_feat_name}` and `{adj_feat_name}` is currently not handled and has to be extracted manually. Skipping this IGS ..."
-                    )
-=======
                         f"{fname}: the IGS between `{cur_feat_name}` and `{adj_feat_name}` is "
                         f"currently not handled and would have to be extracted manually. "
-                        f"Skipping this IGS ...")
->>>>>>> 8bf84756
+                        f"Skipping this IGS ..."
+                    )
                     continue
 
     def extract_int(self, main_odict_intron2, rec):
-        """ Extracts all INT (introns) from a given sequence record
+        """Extracts all INT (introns) from a given sequence record
         OUTPUT: saves to global main_odict_nucl
         """
         for feature in rec.features:
             if feature.type == "CDS" or feature.type == "tRNA":
                 try:
-<<<<<<< HEAD
                     gene_name_base = feature.qualifiers["gene"][0]
-                    gene_name_base_SAFE = gene_name_base.replace("-", "_")
-                    gene_name_base_SAFE = sub(r"[^\w]", "", gene_name_base_SAFE)
-                except:
-                    log.warning(
-                        f"Unable to extract gene name for CDS starting at `{feature.location.start}` of `{rec.id}`. Skipping feature ..."
-                    )
-
-=======
-                    gene_name_base = feature.qualifiers['gene'][0]
-                    gene_name_base_safe = gene_name_base.replace('-', '_')
-                    gene_name_base_safe = sub(r'\W', '', gene_name_base_safe)
+                    gene_name_base_safe = gene_name_base.replace("-", "_")
+                    gene_name_base_safe = sub(r"\W", "", gene_name_base_safe)
                 except Exception as e:
                     log.warning(
                         f"Unable to extract gene name for CDS starting "
@@ -282,25 +196,17 @@
                         f"Skipping feature ...\n"
                         f"Error message: {e}"
                     )
->>>>>>> 8bf84756
                     continue
                 # Step 1. Limiting the search to CDS containing introns
                 # Step 1.a. If one intron in gene:
                 if len(feature.location.parts) == 2:
                     try:
-<<<<<<< HEAD
-                        gene_name = gene_name_base_SAFE + "_intron1"
-                        seq_rec, gene_name = extract_INT_internal(
+                        gene_name = gene_name_base_safe + "_intron1"
+                        seq_rec, gene_name = extract_intron_internal(
                             rec, feature, gene_name, 0
                         )
-                        if gene_name not in self.main_dict_nucl.keys():
-                            self.main_dict_nucl[gene_name] = [seq_rec]
-=======
-                        gene_name = gene_name_base_safe + "_intron1"
-                        seq_rec, gene_name = extract_intron_internal(rec, feature, gene_name, 0)
                         if gene_name not in self.main_odict_nucl.keys():
                             self.main_odict_nucl[gene_name] = [seq_rec]
->>>>>>> 8bf84756
                         else:
                             self.main_odict_nucl[gene_name].append(seq_rec)
                     except Exception as e:
@@ -312,26 +218,15 @@
                         pass
                 # Step 1.b. If two introns in gene:
                 if len(feature.location.parts) == 3:
-<<<<<<< HEAD
-                    copy_feature = deepcopy(
-                        feature
-                    )  ## Important b/c feature is overwritten in extract_INT_internal()
-                    try:
-                        gene_name = gene_name_base_SAFE + "_intron1"
-                        seq_rec, gene_name = extract_INT_internal(
-                            rec, feature, gene_name, 0
-                        )
-                        if gene_name not in self.main_dict_nucl.keys():
-                            self.main_dict_nucl[gene_name] = [seq_rec]
-=======
                     # Next lines is important b/c feature is overwritten in extract_intron_internal()
                     copy_feature = deepcopy(feature)
                     try:
                         gene_name = gene_name_base_safe + "_intron1"
-                        seq_rec, gene_name = extract_intron_internal(rec, feature, gene_name, 0)
+                        seq_rec, gene_name = extract_intron_internal(
+                            rec, feature, gene_name, 0
+                        )
                         if gene_name not in self.main_odict_nucl.keys():
                             self.main_odict_nucl[gene_name] = [seq_rec]
->>>>>>> 8bf84756
                         else:
                             self.main_odict_nucl[gene_name].append(seq_rec)
                     except Exception as e:
@@ -344,19 +239,12 @@
                         # pass
                     feature = copy_feature
                     try:
-<<<<<<< HEAD
-                        gene_name = gene_name_base_SAFE + "_intron2"
-                        seq_rec, gene_name = extract_INT_internal(
+                        gene_name = gene_name_base_safe + "_intron2"
+                        seq_rec, gene_name = extract_intron_internal(
                             rec, feature, gene_name, 1
                         )
-                        if gene_name not in main_dict_intron2.keys():
-                            main_dict_intron2[gene_name] = [seq_rec]
-=======
-                        gene_name = gene_name_base_safe + "_intron2"
-                        seq_rec, gene_name = extract_intron_internal(rec, feature, gene_name, 1)
                         if gene_name not in main_odict_intron2.keys():
                             main_odict_intron2[gene_name] = [seq_rec]
->>>>>>> 8bf84756
                         else:
                             main_odict_intron2[gene_name].append(seq_rec)
                     except Exception as e:
@@ -367,15 +255,8 @@
                         )
                         pass
 
-<<<<<<< HEAD
 
 # -----------------------------------------------------------------#
-
-
-=======
-
-# -----------------------------------------------------------------#
->>>>>>> 8bf84756
 def mafft_align(input_file, output_file, num_threads):
     # LEGACY WAY:
     # import subprocess
@@ -395,38 +276,22 @@
 # The function "extract_intron_internal()" is currently not being used and needs to be integrated
 def extract_intron_internal(rec, feature, gene_name, offset):
     try:
-<<<<<<< HEAD
         feature.location = FeatureLocation(
             feature.location.parts[offset].end, feature.location.parts[offset + 1].start
         )
-    except:
+    except Exception:
         feature.location = FeatureLocation(
             feature.location.parts[offset + 1].start, feature.location.parts[offset].end
         )
-=======
-        feature.location = FeatureLocation(feature.location.parts[offset].end,
-                                           feature.location.parts[offset + 1].start)
-    except Exception:
-        feature.location = FeatureLocation(feature.location.parts[offset + 1].start,
-                                           feature.location.parts[offset].end)
->>>>>>> 8bf84756
     try:
         seq_name = gene_name + "_" + rec.name
         seq_obj = feature.extract(rec).seq  # Here the actual extraction is conducted
-<<<<<<< HEAD
         seq_rec = SeqRecord.SeqRecord(seq_obj, id=seq_name, name="", description="")
-        return (seq_rec, gene_name)
-    except:
-        log.critical(
-            f"Unable to conduct intron extraction for {feature.qualifiers['gene']}"
-=======
-        seq_rec = SeqRecord.SeqRecord(seq_obj, id=seq_name, name='', description='')
         return seq_rec, gene_name
     except Exception as e:
         log.critical(
             f"Unable to conduct intron extraction for {feature.qualifiers['gene']}.\n"
             f"Error message: {e}"
->>>>>>> 8bf84756
         )
         raise Exception()
 
@@ -455,7 +320,6 @@
     coloredlogs.install(fmt=log_format, level=log_level, logger=log)
 
 
-
 def unpack_input_parameters(args):
     in_dir = args.inpd
     if not os.path.exists(in_dir):
@@ -473,10 +337,8 @@
     min_num_taxa = args.minnumtaxa
     select_mode = args.selectmode.lower()
     verbose = args.verbose
-<<<<<<< HEAD
     return (
         in_dir,
-        out_dir,
         fileext,
         exclude_list,
         min_seq_length,
@@ -487,43 +349,7 @@
 
 
 def parse_infiles_and_extract_annos(in_dir, fileext, select_mode, min_seq_length):
-    """
-    Loads all genome records of a given folder one by one, parses each, and extracts all annotations in accordance with the user input
-    Input:  file location, user specification on cds/int/igs to extract, min_seq_length
-    Output: nucleotide and protein dictionaries
-    """
-    action = "parse genome records and extract their annotations"
-    log.info(action)
-    ###
-    main_dict_nucl = OrderedDict()
-    main_dict_prot = OrderedDict() if select_mode == "cds" else None
-    main_dict_intron2 = OrderedDict() if select_mode == "int" else None
-
-    files = [f for f in os.listdir(in_dir) if f.endswith(fileext)]
-    for f in files:
-        log.info("reading file `%s`" % (f))
-        ###
-        rec = SeqIO.read(os.path.join(in_dir, f), "genbank")
-
-        ## TO DO ##
-        # If warning 'BiopythonWarning: Partial codon, len(sequence) not a multiple of three.' occurs in line above:
-        # Is there a way to suppress the warning in line above but activate a flag which would allow us to solve it in individual function
-
-        if select_mode == "cds":
-            ExtractAndCollect(main_dict_nucl).do_CDS(
-                main_dict_prot, rec, min_seq_length
-            )
-        if select_mode == "igs":
-            ExtractAndCollect(main_dict_nucl).do_IGS(rec, f, min_seq_length)
-        if select_mode == "int":
-            ExtractAndCollect(main_dict_nucl).do_INT(main_dict_intron2, rec)
-            main_dict_nucl.update(main_dict_intron2)
-=======
-    return in_dir, fileext, exclude_list, min_seq_length, min_num_taxa, select_mode, verbose
-
-
-def parse_infiles_and_extract_annos(in_dir, fileext, select_mode, min_seq_length):
-    """ Loads all genome records of a given folder one by one, parses each, and extracts
+    """Loads all genome records of a given folder one by one, parses each, and extracts
     all annotations in accordance with the user input
     INPUT:  file location, user specification on cds/int/igs to extract, min_seq_length
     OUTPUT: nucleotide and protein dictionaries
@@ -531,26 +357,27 @@
     action = "parse genome records and extract their annotations"
     log.info(action)
     main_odict_nucl = OrderedDict()
-    main_odict_prot = OrderedDict() if select_mode == 'cds' else None
-    main_odict_intron2 = OrderedDict() if select_mode == 'int' else None
+    main_odict_prot = OrderedDict() if select_mode == "cds" else None
+    main_odict_intron2 = OrderedDict() if select_mode == "int" else None
 
     files = [f for f in os.listdir(in_dir) if f.endswith(fileext)]
     for f in files:
         log.info(f"parsing GenBank flatfile `{f}`")
-        rec = SeqIO.read(os.path.join(in_dir, f), 'genbank')
+        rec = SeqIO.read(os.path.join(in_dir, f), "genbank")
         # TO DO #
         # Warning 'BiopythonWarning: Partial codon, len(sequence) not a multiple of three.' occurs in line above:
         # Is there a way to suppress the warning in line above but activate a flag which would allow us to
         # solve it in individual function?
-            
-        if select_mode == 'cds':
-            ExtractAndCollect(main_odict_nucl).extract_cds(main_odict_prot, rec, min_seq_length)
-        if select_mode == 'igs':
+
+        if select_mode == "cds":
+            ExtractAndCollect(main_odict_nucl).extract_cds(
+                main_odict_prot, rec, min_seq_length
+            )
+        if select_mode == "igs":
             ExtractAndCollect(main_odict_nucl).extract_igs(rec, f, min_seq_length)
-        if select_mode == 'int':
+        if select_mode == "int":
             ExtractAndCollect(main_odict_nucl).extract_int(main_odict_intron2, rec)
             main_odict_nucl.update(main_odict_intron2)
->>>>>>> 8bf84756
 
         if not main_odict_nucl.items():
             log.critical(f"No items in main dictionary: {out_dir}")
@@ -559,32 +386,16 @@
     return main_odict_nucl, main_odict_prot
 
 
-<<<<<<< HEAD
-
-def remove_duplicate_annos(main_dict_nucl, main_dict_prot, select_mode):
-    action = "removing duplicate annotations"
-    log.info(action)
-    ###
-    remove_duplicates(main_dict_nucl)
-
-    if select_mode == "cds":
-        remove_duplicates(main_dict_prot)
-
-
-def remove_annos_if_below_minnumtaxa(main_dict_nucl, main_dict_prot, min_num_taxa):
-    action = "removing annotations that occur in fewer than %s taxa" % min_num_taxa
-=======
 def remove_duplicate_annos(main_odict_nucl, main_odict_prot, select_mode):
     action = "removing duplicate annotations"
     log.info(action)
     remove_duplicates(main_odict_nucl)
-    if select_mode == 'cds':
+    if select_mode == "cds":
         remove_duplicates(main_odict_prot)
 
 
 def remove_annos_if_below_minnumtaxa(main_odict_nucl, main_odict_prot, min_num_taxa):
-    action = ("removing annotations that occur in fewer than %s taxa" % min_num_taxa)
->>>>>>> 8bf84756
+    action = "removing annotations that occur in fewer than %s taxa" % min_num_taxa
     log.info(action)
     for k, v in main_odict_nucl.items():
         if len(v) < min_num_taxa:
@@ -593,12 +404,7 @@
                 del main_odict_prot[k]
 
 
-<<<<<<< HEAD
-
-def remove_orfs(main_dict_nucl, main_dict_prot):
-=======
 def remove_orfs(main_odict_nucl, main_odict_prot):
->>>>>>> 8bf84756
     action = "removing ORFs"
     log.info(action)
     list_of_orfs = [orf for orf in main_odict_nucl.keys() if "orf" in orf]
@@ -608,13 +414,9 @@
             del main_odict_prot[orf]
 
 
-<<<<<<< HEAD
 def remove_user_defined_genes(
-    main_dict_nucl, main_dict_prot, exclude_list, select_mode
+    main_odict_nucl, main_odict_prot, exclude_list, select_mode
 ):
-=======
-def remove_user_defined_genes(main_odict_nucl, main_odict_prot, exclude_list, select_mode):
->>>>>>> 8bf84756
     action = "removing user-defined genes"
     log.info(action)
     if exclude_list:
@@ -624,17 +426,10 @@
             ]
             exclude_list = to_be_excluded
         for excluded in exclude_list:
-<<<<<<< HEAD
-            if excluded in main_dict_nucl:
-                del main_dict_nucl[excluded]
-                if select_mode == "cds" and main_dict_prot:
-                    del main_dict_prot[excluded]
-=======
             if excluded in main_odict_nucl:
                 del main_odict_nucl[excluded]
-                if select_mode == 'cds' and main_odict_prot:
+                if select_mode == "cds" and main_odict_prot:
                     del main_odict_prot[excluded]
->>>>>>> 8bf84756
             else:
                 log.warning(
                     f"Region `{excluded}` to be excluded but unable to be found in infile."
@@ -642,19 +437,11 @@
                 pass
 
 
-<<<<<<< HEAD
-def save_regions_as_unaligned_matrices(main_dict_nucl, out_dir):
-    """
-    Takes a dictionary of nucleotide sequences and saves all sequences of the same region into an unaligned nucleotide matrix
-    Input: dictionary of sorted nucleotide sequences of all regions
-    Output: unaligned nucleotide matrix for each region, saved to file
-=======
 def save_regions_as_unaligned_matrices(main_odict_nucl):
-    """ Takes a dictionary of nucleotide sequences and saves all sequences of the same region
+    """Takes a dictionary of nucleotide sequences and saves all sequences of the same region
     into an unaligned nucleotide matrix
     INPUT: dictionary of sorted nucleotide sequences of all regions
     OUTPUT: unaligned nucleotide matrix for each region, saved to file
->>>>>>> 8bf84756
     """
     action = "saving individual regions as unaligned nucleotide matrices"
     log.info(action)
@@ -665,25 +452,14 @@
             SeqIO.write(v, hndl, "fasta")
 
 
-<<<<<<< HEAD
-def multiple_sequence_alignment_nucleotide(main_dict_nucl, out_dir):
-=======
-
 def multiple_sequence_alignment_nucleotide(main_odict_nucl):
->>>>>>> 8bf84756
     """
     Iterates over all unaligned nucleotide matrices and aligns each via a third-party software tool
     INPUT:  - dictionary of sorted nucleotide sequences of all regions (used only for region names!)
             - unaligned nucleotide matrices (present as files in FASTA format)
-<<<<<<< HEAD
-    Output: aligned nucleotide matrices (present as files in FASTA format)
-    """
-    action = "conducting multiple sequence alignment based on nucleotide sequence data"
-=======
     OUTPUT: aligned nucleotide matrices (present as files in FASTA format)
     """
     action = "conducting MSA based on nucleotide sequence data"
->>>>>>> 8bf84756
     log.info(action)
     if main_odict_nucl.items():
         for k in main_odict_nucl.keys():
@@ -691,34 +467,21 @@
             out_fn_unalign_nucl = os.path.join(out_dir, "nucl_" + k + ".unalign.fasta")
             out_fn_aligned_nucl = os.path.join(out_dir, "nucl_" + k + ".aligned.fasta")
 
-<<<<<<< HEAD
             # Step 1. Determine number of CPU core available
-            ## TO DO ##
+            # TO DO #
             # Automatically determine number of threads available #
             # Have the number of threads saved as num_threads
             num_threads = 1
             # Step 2. Align matrices based on their NUCLEOTIDE sequences via third-party alignment tool
-            ## TO DO ##
-            # Let user choose if alignment conducted with MAFFT, MUSCLE, CLUSTAL, etc.; use a new argparse argument and if statements in the ine below
-=======
-        # Step 1. Determine number of CPU core available
-            # TO DO #
-            # Automatically determine number of threads available #
-            # Have the number of threads saved as num_threads
-            num_threads = 1
-        # Step 2. Align matrices based on their NUCLEOTIDE sequences via third-party alignment tool
             # TO DO #
             # Let user choose if alignment conducted with MAFFT, MUSCLE, CLUSTAL, etc.;
             # use a new argparse argument and if statements in line below
->>>>>>> 8bf84756
             mafft_align(out_fn_unalign_nucl, out_fn_aligned_nucl, num_threads)
     else:
         log.critical("No items in nucleotide main dictionary to process")
         raise Exception()
 
 
-<<<<<<< HEAD
-# helper for conduct_protein_alignment_and_back_translation
 def process_protein_alignment(k, v, out_dir, path_to_back_transl_helper, num_threads):
     # Define input and output names
     out_fn_unalign_prot = os.path.join(out_dir, f"prot_{k}.unalign.fasta")
@@ -753,18 +516,8 @@
         )
 
 
-def conduct_protein_alignment_and_back_translation(main_dict_prot, out_dir):
-    """
-    Iterates over all unaligned PROTEIN matrices, aligns them as proteins via third-party software, and back-translates each alignment to NUCLEOTIDES
-    Input:  dictionary of sorted PROTEIN sequences of all regions
-    Output: aligned nucleotide matrices (present as files in NEXUS format)
-    """
-    action = "conducting multiple sequence alignment based on protein sequence data, followed by back-translation to nucleotides"
-
-    log.info(action)
-=======
 def conduct_protein_alignment_and_back_translation(main_odict_prot):
-    """ Iterates over all unaligned PROTEIN matrices, aligns them as proteins via
+    """Iterates over all unaligned PROTEIN matrices, aligns them as proteins via
     third-party software, and back-translates each alignment to NUCLEOTIDES
     INPUT:  dictionary of sorted PROTEIN sequences of all regions
     OUTPUT: aligned nucleotide matrices (present as files in NEXUS format)
@@ -774,92 +527,82 @@
     try:
         for k, v in main_odict_prot.items():
             # Define input and output names
-            out_fn_unalign_prot = os.path.join(out_dir, f'prot_{k}.unalign.fasta')
-            out_fn_aligned_prot = os.path.join(out_dir, f'prot_{k}.aligned.fasta')
+            out_fn_unalign_prot = os.path.join(out_dir, f"prot_{k}.unalign.fasta")
+            out_fn_aligned_prot = os.path.join(out_dir, f"prot_{k}.aligned.fasta")
             # Step 1. Write unaligned protein sequences to file
-            with open(out_fn_unalign_prot, 'w') as hndl:
-                SeqIO.write(v, hndl, 'fasta')
+            with open(out_fn_unalign_prot, "w") as hndl:
+                SeqIO.write(v, hndl, "fasta")
 
             # Step X. Determine number of CPU core available
             # TO DO #
             # Automatically determine number of threads available
             # Have the number of threads saved as num_threads
             num_threads = 1
->>>>>>> 8bf84756
-
-    # Step X. Determine number of CPU core available
-    ## TO DO ##
-    # Automatically determine number of threads available #
-    # Have the number of threads saved as num_threads
-    num_threads = os.cpu_count()  # Automatically determine number of threads available
-
-    # Step 3. Check if back-translation script exists
-    path_to_back_transl_helper = os.path.join(
-        os.path.dirname(__file__), "align_back_trans.py"
-    )
-    if not os.path.isfile(path_to_back_transl_helper):
-        log.critical("Unable to find `align_back_trans.py` alongside this script")
-        raise Exception("Back-translation helper script not found")
-
-    # Use ThreadPoolExecutor to parallelize the alignment and back-translation tasks
-    with ThreadPoolExecutor(max_workers=num_threads) as executor:
-        future_to_protein = {
-            executor.submit(
-                process_protein_alignment,
-                k,
-                v,
-                out_dir,
-                path_to_back_transl_helper,
-                num_threads,
-            ): k
-            for k, v in main_dict_prot.items()
-        }
-
-        for future in as_completed(future_to_protein):
-            k = future_to_protein[future]
-            try:
-                future.result()  # If needed, you can handle results here
-
-            except Exception as exc:
-                log.error("%r generated an exception: %s" % (k, exc))
-
-<<<<<<< HEAD
-
-def collect_successful_alignments(main_dict_nucl, out_dir):
-    """
-    Convert alignments to NEXUS format; then collect all successfully generated alignments
-    Input:  dictionary of region names
-    Output: list of alignments
-=======
+
+        # Step 3. Check if back-translation script exists
+        path_to_back_transl_helper = os.path.join(
+            os.path.dirname(__file__), "align_back_trans.py"
+        )
+        if not os.path.isfile(path_to_back_transl_helper):
+            log.critical("Unable to find `align_back_trans.py` alongside this script")
+            raise Exception("Back-translation helper script not found")
+
+        # Use ThreadPoolExecutor to parallelize the alignment and back-translation tasks
+        with ThreadPoolExecutor(max_workers=num_threads) as executor:
+            future_to_protein = {
+                executor.submit(
+                    process_protein_alignment,
+                    k,
+                    v,
+                    out_dir,
+                    path_to_back_transl_helper,
+                    num_threads,
+                ): k
+                for k, v in main_odict_prot.items()
+            }
+
         # Step 4. Conduct actual back-translation from PROTEINS TO NUCLEOTIDES
         for k, v in main_odict_prot.items():
             # Define input and output names
-            out_fn_unalign_nucl = os.path.join(out_dir, f'nucl_{k}.unalign.fasta')  # we have at this point
-            out_fn_aligned_prot = os.path.join(out_dir, f'prot_{k}.aligned.fasta')  # we have at this point
-            out_fn_aligned_nucl = os.path.join(out_dir, f'nucl_{k}.aligned.fasta')  # we want
+            out_fn_unalign_nucl = os.path.join(
+                out_dir, f"nucl_{k}.unalign.fasta"
+            )  # we have at this point
+            out_fn_aligned_prot = os.path.join(
+                out_dir, f"prot_{k}.aligned.fasta"
+            )  # we have at this point
+            out_fn_aligned_nucl = os.path.join(
+                out_dir, f"nucl_{k}.aligned.fasta"
+            )  # we want
 
             # Note: For some reason, the path_to_back_transl_helper spits only works if FASTA files are specified,
             # not if NEXUS files are specified
-            cmd = ['python3', path_to_back_transl_helper, 'fasta', out_fn_aligned_prot, out_fn_unalign_nucl,
-                   out_fn_aligned_nucl, '11']
+            cmd = [
+                "python3",
+                path_to_back_transl_helper,
+                "fasta",
+                out_fn_aligned_prot,
+                out_fn_unalign_nucl,
+                out_fn_aligned_nucl,
+                "11",
+            ]
             try:
                 log_msg = subprocess.check_output(cmd, stderr=subprocess.STDOUT)
             except subprocess.CalledProcessError as e:
-                cmd_prt = ' '.join(cmd)
+                cmd_prt = " ".join(cmd)
                 log.warning(
                     f"Unable to conduct back-translation of `{k}`. "
                     f"Command used: {cmd_prt}.\n"
-                    f"Error message: {e.output.decode('utf-8').strip()}.")
+                    f"Error message: {e.output.decode('utf-8').strip()}."
+                )
     except Exception as e:
-        log.critical(f'Error message: {e}')
+        log.critical(f"Error message: {e}")
         raise Exception()
 
 
 def collect_successful_alignments(main_odict_nucl):
-    """ Converts alignments to NEXUS format; then collect all successfully generated alignments
+    """Converts alignments to NEXUS format; then collect all successfully generated alignments
     INPUT:  dictionary of region names
     OUTPUT: list of alignments
->>>>>>> 8bf84756
     """
     action = "collecting all successful alignments"
     log.info(action)
@@ -870,7 +613,6 @@
         aligned_nucl_nexus = os.path.join(out_dir, "nucl_" + k + ".aligned.nexus")
         # Step 2. Convert FASTA alignment to NEXUS alignment
         try:
-<<<<<<< HEAD
             AlignIO.convert(
                 aligned_nucl_fasta,
                 "fasta",
@@ -878,16 +620,11 @@
                 "nexus",
                 molecule_type="DNA",
             )
-        except:
-            log.warning(f"Unable to convert alignment of `{k}` from FASTA to NEXUS")
-=======
-            AlignIO.convert(aligned_nucl_fasta, 'fasta', aligned_nucl_nexus, 'nexus', molecule_type='DNA')
         except Exception as e:
             log.warning(
                 f"Unable to convert alignment of `{k}` from FASTA to NEXUS.\n"
-                f'Error message: {e}'
+                f"Error message: {e}"
             )
->>>>>>> 8bf84756
             continue  # skip to next k in loop, so that k is not included in success_list
         # Step 3. Import NEXUS files and append to list for concatenation
         try:
@@ -895,36 +632,22 @@
             hndl = StringIO()
             AlignIO.write(alignm_nexus, hndl, "nexus")
             nexus_string = hndl.getvalue()
-<<<<<<< HEAD
-            nexus_string = nexus_string.replace(
-                "\n" + k + "_", "\nconcat_"
-            )  # IMPORTANT: Stripping the gene name from the sequence name
+            # The following line replaces the gene name of sequence name with 'concat_'
+            nexus_string = nexus_string.replace("\n" + k + "_", "\nconcat_")
             alignm_nexus = Nexus.Nexus.Nexus(nexus_string)
             success_list.append(
                 (k, alignm_nexus)
             )  # Function 'Nexus.Nexus.combine' needs a tuple.
-        except:
-            log.warning(f"Unable to add alignment of `{k}` to concatenation")
-=======
-            # The following line replaces the gene name of sequence name with 'concat_'
-            nexus_string = nexus_string.replace('\n'+k+'_', '\nconcat_')
-            alignm_nexus = Nexus.Nexus.Nexus(nexus_string)
-            success_list.append((k, alignm_nexus))  # Function 'Nexus.Nexus.combine' needs a tuple.
         except Exception as e:
             log.warning(
                 f"Unable to add alignment of `{k}` to concatenation.\n"
                 f"Error message: {e}"
             )
->>>>>>> 8bf84756
             pass
     return success_list
 
 
-<<<<<<< HEAD
-def concatenate_successful_alignments(success_list, out_dir):
-=======
 def concatenate_successful_alignments(success_list):
->>>>>>> 8bf84756
     action = "concatenate all successful alignments (in no particular order)"
     log.info(action)
     # Step 1. Define output names
@@ -936,20 +659,11 @@
     )
     # Step 2. Do concatenation
     try:
-<<<<<<< HEAD
         alignm_concat = Nexus.Nexus.combine(
             success_list
         )  # Function 'Nexus.Nexus.combine' needs a tuple.
-    except:
-        log.critical("Unable to concatenate alignments")
-=======
-        alignm_concat = Nexus.Nexus.combine(success_list)  # Function 'Nexus.Nexus.combine' needs a tuple.
     except Exception as e:
-        log.critical(
-            "Unable to concatenate alignments.\n"
-            f"Error message: {e}"
-        )
->>>>>>> 8bf84756
+        log.critical("Unable to concatenate alignments.\n" f"Error message: {e}")
         raise Exception()
     # Step 3. Write concatenated alignments to file in NEXUS format
     alignm_concat.write_nexus_data(filename=open(out_fn_nucl_concat_nexus, "w"))
@@ -959,15 +673,12 @@
     )
 
 
-
 # ------------------------------------------------------------------------------#
 # MAIN
 # ------------------------------------------------------------------------------#
 def main(args):
-<<<<<<< HEAD
     (
         in_dir,
-        out_dir,
         fileext,
         exclude_list,
         min_seq_length,
@@ -975,76 +686,43 @@
         select_mode,
         verbose,
     ) = unpack_input_parameters(args)
-    log = setup_logger(verbose)
+    setup_logger(verbose)
 
     # TO DO
     # Include function here that tests if the third-party script mafft is even available on the system
 
-    main_dict_nucl, main_dict_prot = parse_infiles_and_extract_annos(
+    main_odict_nucl, main_odict_prot = parse_infiles_and_extract_annos(
         in_dir, fileext, select_mode, min_seq_length
     )
-    remove_duplicate_annos(main_dict_nucl, main_dict_prot, select_mode)
-
-    remove_annos_if_below_minnumtaxa(main_dict_nucl, main_dict_prot, min_num_taxa)
-    remove_orfs(main_dict_nucl, main_dict_prot)
-    remove_user_defined_genes(main_dict_nucl, main_dict_prot, exclude_list, select_mode)
-
-    save_regions_as_unaligned_matrices(main_dict_nucl, out_dir)
-
-    if not select_mode == "cds":
-        multiple_sequence_alignment_nucleotide(main_dict_nucl, out_dir)
-
-    if select_mode == "cds":
-        conduct_protein_alignment_and_back_translation(main_dict_prot, out_dir)
-
-    success_list = collect_successful_alignments(main_dict_nucl, out_dir)
-    concatenate_successful_alignments(success_list, out_dir)
-
-    action = "end of script\n"
-    log.info(action)
-    ###
-=======
-    (in_dir, fileext, exclude_list, min_seq_length, min_num_taxa,
-     select_mode, verbose) = unpack_input_parameters(args)
-    setup_logger(verbose)
-    
-    # TO DO
-    # Include function here that tests if the third-party script mafft is even available on the system
-    
-    main_odict_nucl, main_odict_prot = parse_infiles_and_extract_annos(in_dir, fileext, select_mode, min_seq_length)
     remove_duplicate_annos(main_odict_nucl, main_odict_prot, select_mode)
 
     remove_annos_if_below_minnumtaxa(main_odict_nucl, main_odict_prot, min_num_taxa)
     remove_orfs(main_odict_nucl, main_odict_prot)
-    remove_user_defined_genes(main_odict_nucl, main_odict_prot, exclude_list, select_mode)
-    
+    remove_user_defined_genes(
+        main_odict_nucl, main_odict_prot, exclude_list, select_mode
+    )
+
     save_regions_as_unaligned_matrices(main_odict_nucl)
-    
-    if not select_mode == 'cds':
+
+    if not select_mode == "cds":
         multiple_sequence_alignment_nucleotide(main_odict_nucl)
 
-    if select_mode == 'cds':
+    if select_mode == "cds":
         conduct_protein_alignment_and_back_translation(main_odict_prot)
 
     success_list = collect_successful_alignments(main_odict_nucl)
     concatenate_successful_alignments(success_list)
-    
+
     log.info("end of script\n")
->>>>>>> 8bf84756
     quit()
 
 
 # ------------------------------------------------------------------------------#
 # ARGPARSE
-<<<<<<< HEAD
+
+
 if __name__ == "__main__":
     parser = argparse.ArgumentParser(description="Author|Version: " + __version__)
-=======
-
-
-if __name__ == '__main__':
-    parser = argparse.ArgumentParser(description='Author|Version: ' + __version__)
->>>>>>> 8bf84756
     # Required
     parser.add_argument(
         "--inpd",
